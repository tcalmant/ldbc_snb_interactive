--- conflicted
+++ resolved
@@ -4,24 +4,19 @@
 	select tc.tc_tagclassid, t.s_supertagclassid from tagclass tc, extended_tags t
 		where tc.tc_subclassoftagclassid=t.s_subtagclassid
 )
-select p_personid, p_firstname, p_lastname, array_agg(distinct t_name), count(*) --Q12
-<<<<<<< HEAD
-from person, post p1, knows, post p2, post_tag,
-	(select distinct t_tagid, t_name from tag, tag_tagclass where t_tagid=ttc_tagid and (ttc_tagclassid in (
-=======
+select p_personid, p_firstname, p_lastname, array_agg(distinct t_name), count(*)
 from person, post p1, knows, post p2, post_tag, 
 	(select distinct t_tagid, t_name from tag where (t_tagclassid in (
->>>>>>> 8484b69b
   		select distinct s_subtagclassid from extended_tags k, tagclass
-		where tc_tagclassid = k.s_supertagclassid and tc_name = :TagType)
+		where tc_tagclassid = k.s_supertagclassid and tc_name = :TagType) 
    )) selected_tags
 where
-  k_person1id = :Person and
-  k_person2id = p_personid and
-  p_personid = p1.ps_creatorid and
-  p1.ps_replyof = p2.ps_postid and
+  k_person1id = :Person and 
+  k_person2id = p_personid and 
+  p_personid = p1.ps_creatorid and 
+  p1.ps_replyof = p2.ps_postid and 
   p2.ps_replyof is null and
-  p2.ps_postid = pst_postid and
+  p2.ps_postid = pst_postid and 
   pst_tagid = t_tagid
 group by p_personid, p_firstname, p_lastname
 order by 5 desc, 1
