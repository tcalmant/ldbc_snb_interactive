PREFIX rdf: <http://www.w3.org/1999/02/22-rdf-syntax-ns#>
PREFIX rdfs: <http://www.w3.org/2000/01/rdf-schema#>
PREFIX xsd: <http://www.w3.org/2001/XMLSchema#>
PREFIX sn: <http://www.ldbc.eu/ldbc_socialnet/1.0/data/>
PREFIX snvoc: <http://www.ldbc.eu/ldbc_socialnet/1.0/vocabulary/>
PREFIX sntag: <http://www.ldbc.eu/ldbc_socialnet/1.0/tag/>
PREFIX foaf: <http://xmlns.com/foaf/0.1/>
PREFIX dbpedia: <http://dbpedia.org/resource/>
PREFIX dbpedia-owl: <http://dbpedia.org/ontology/>

SELECT
    (?fr AS ?friendId)
    (?last AS ?friendLastName)
    (MIN(?dist) AS ?distanceFromPerson)
    (?bday AS ?friendBirthday)
    (?since AS ?friendCreationDate)
    (?gen AS ?friendGender)
    (?browser AS ?friendBrowserUsed)
    (?locationIP AS ?friendLocationIp)
    (GROUP_CONCAT(?email;separator=", ") AS ?friendEmails)
    (GROUP_CONCAT(?lng;separator=", ") AS ?friendLanguages)
    (?based AS ?friendCityName)
    ?studies
    ?jobs
{
    {
        SELECT DISTINCT
            ?fr
        WHERE
        {
            ?fr a snvoc:Person . 
<<<<<<< HEAD
            ?fr snvoc:firstName "John" . 
            sn:pers00000000000000000933 snvoc:id ?rootId .
            sn:pers00000000000000000933 ((snvoc:knows/snvoc:hasPerson)|^(snvoc:knows/snvoc:hasPerson))?/((snvoc:knows/snvoc:hasPerson)|^(snvoc:knows/snvoc:hasPerson))?/((snvoc:knows/snvoc:hasPerson)|^(snvoc:knows/snvoc:hasPerson)) ?fr .
            ?fr snvoc:id ?frId .
=======
            ?fr snvoc:firstName $firstName .
            ?fr snvoc:id ?frId .
            BIND( "$personId"^^xsd:long AS ?rootId )
            ?rootPerson a snvoc:Person .
            ?rootPerson snvoc:id ?rootId .
            ?rootPerson ((snvoc:knows/snvoc:hasPerson)|^(snvoc:knows/snvoc:hasPerson))?/((snvoc:knows/snvoc:hasPerson)|^(snvoc:knows/snvoc:hasPerson))?/((snvoc:knows/snvoc:hasPerson)|^(snvoc:knows/snvoc:hasPerson)) ?fr .
>>>>>>> 3e0f79f7
            FILTER(?frId != ?rootId)
        }
    }    
    ?fr snvoc:id ?frId .
    ?fr snvoc:lastName ?last .
    ?fr snvoc:birthday ?bday . 
    ?fr snvoc:isLocatedIn ?basedURI . 
    ?basedURI foaf:name ?based .
    ?fr snvoc:creationDate ?since . 
    ?fr snvoc:gender ?gen . 
    ?fr snvoc:locationIP ?locationIP .
    ?fr snvoc:browserUsed ?browser .
    {   
        SELECT
            (?frInner AS ?frInnerEmail)
            (GROUP_CONCAT(?email;separator=", ") AS ?emails)
        {
            SELECT DISTINCT 
                ?frInner
                ?email
            {   
                ?frInner a snvoc:Person . 
                ?frInner snvoc:email ?email
            }
        }
        GROUP BY ?frInner
    }
    
    OPTIONAL {
        {
            SELECT
                (?frInner AS ?frInnerUni)
                (GROUP_CONCAT(CONCAT(?uniName, " ", xsd:string(?classYear), " ", ?uniCountry);separator=", ") AS ?studies)
            {
                SELECT DISTINCT 
                    ?frInner
                    ?uniName
                    ?classYear
                    ?uniCountry
                {   
                    ?frInner a snvoc:Person . 
                    ?frInner snvoc:studyAt ?study .
                    ?study snvoc:hasOrganisation ?uni .
                    ?uni foaf:name ?uniName .
                    ?study snvoc:classYear ?classYear .
                    ?uni snvoc:isLocatedIn/foaf:name ?uniCountry .
                }
            }
            GROUP BY ?frInner
        }
        ?frInnerUni snvoc:id ?frInnerUniId .
        FILTER( ?frId = ?frInnerUniId)
    }
    OPTIONAL {
        {
            SELECT
                (?frInner AS ?frInnerComp)
                (GROUP_CONCAT(CONCAT(?companyName, " ", xsd:string(?workFrom), " ", ?companyCountry);separator=", ") AS ?jobs)
            {
                SELECT DISTINCT 
                    ?frInner
                    ?companyName
                    ?workFrom
                    ?companyCountry
                {
                    ?frInner a snvoc:Person .
                    ?frInner snvoc:workAt ?work .
                    ?work snvoc:hasOrganisation ?company .
                    ?work snvoc:workFrom ?workFrom .
                    ?company snvoc:isLocatedIn/foaf:name ?companyCountry .
                    ?company foaf:name ?companyName
                }
            }
            GROUP BY ?frInner
        } .
        ?fr snvoc:id ?frId .
        ?frInnerComp snvoc:id ?frInnerCompId .
        FILTER( ?frId = ?frInnerCompId)
    }
}
GROUP BY ?fr ?last ?bday ?since ?gen ?browser ?locationIP ?based ?studies ?jobs
ORDER BY ?distanceFromPerson ?last ?fr
LIMIT 20<|MERGE_RESOLUTION|>--- conflicted
+++ resolved
@@ -29,19 +29,12 @@
         WHERE
         {
             ?fr a snvoc:Person . 
-<<<<<<< HEAD
-            ?fr snvoc:firstName "John" . 
-            sn:pers00000000000000000933 snvoc:id ?rootId .
-            sn:pers00000000000000000933 ((snvoc:knows/snvoc:hasPerson)|^(snvoc:knows/snvoc:hasPerson))?/((snvoc:knows/snvoc:hasPerson)|^(snvoc:knows/snvoc:hasPerson))?/((snvoc:knows/snvoc:hasPerson)|^(snvoc:knows/snvoc:hasPerson)) ?fr .
-            ?fr snvoc:id ?frId .
-=======
-            ?fr snvoc:firstName $firstName .
+            ?fr snvoc:firstName "$firstName" .
             ?fr snvoc:id ?frId .
             BIND( "$personId"^^xsd:long AS ?rootId )
             ?rootPerson a snvoc:Person .
             ?rootPerson snvoc:id ?rootId .
             ?rootPerson ((snvoc:knows/snvoc:hasPerson)|^(snvoc:knows/snvoc:hasPerson))?/((snvoc:knows/snvoc:hasPerson)|^(snvoc:knows/snvoc:hasPerson))?/((snvoc:knows/snvoc:hasPerson)|^(snvoc:knows/snvoc:hasPerson)) ?fr .
->>>>>>> 3e0f79f7
             FILTER(?frId != ?rootId)
         }
     }    
