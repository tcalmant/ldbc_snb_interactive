PREFIX rdf: <http://www.w3.org/1999/02/22-rdf-syntax-ns#>
PREFIX rdfs: <http://www.w3.org/2000/01/rdf-schema#>
PREFIX xsd: <http://www.w3.org/2001/XMLSchema#>
PREFIX sn: <http://www.ldbc.eu/ldbc_socialnet/1.0/data/>
PREFIX snvoc: <http://www.ldbc.eu/ldbc_socialnet/1.0/vocabulary/>
PREFIX sntag: <http://www.ldbc.eu/ldbc_socialnet/1.0/tag/>
PREFIX foaf: <http://xmlns.com/foaf/0.1/>
PREFIX dbpedia: <http://dbpedia.org/resource/>
PREFIX dbpedia-owl: <http://dbpedia.org/ontology/>

SELECT
    (?fr AS ?personId)
    (?first AS ?personFirstName)
    (?last AS ?personLastName)
    (?commonScore AS ?commonInterestScore)
    (?gender AS ?personGender)
    (?locationName AS ?personCityName)
WHERE
{
    BIND($month AS ?month)
    BIND(IF(?month = 12, 1, ?month + 1) AS ?nextMonth)
    {
        SELECT DISTINCT
            ?fr
            ?frId
        WHERE
        {
            ?rootPerson a snvoc:Person .
            ?rootPerson snvoc:id "$personId"^^xsd:long .
            ?rootPerson ((snvoc:knows/snvoc:hasPerson)|^(snvoc:knows/snvoc:hasPerson))/((snvoc:knows/snvoc:hasPerson)|^(snvoc:knows/snvoc:hasPerson)) ?fr .
            ?fr snvoc:id ?frId .
            FILTER(?frId != ?rootId)
        }    
    } .
    ?fr snvoc:firstName ?first .
    ?fr snvoc:lastName ?last .
    ?fr snvoc:gender ?gender .
    ?fr snvoc:birthday ?bday .
    ?fr snvoc:isLocatedIn ?based .
    ?based foaf:name ?locationName .
<<<<<<< HEAD
    FILTER ( (MONTH(?bday) = ?month && DAY(?bday) >= 21) || (MONTH(?bday) = (?nextMonth) && DAY(?bday) < 22) ) .
=======
    FILTER ( (MONTH(?bday) = $month && DAY(?bday) >= 21) || (MONTH(?bday) = $nextMonth && DAY(?bday) < 22) ) .
>>>>>>> 3e0f79f7
    OPTIONAL {
        {
            SELECT
                ?frCommonInner
                ?frCommonInnerId
                (COUNT(DISTINCT ?post) AS ?commonScoreInner)
            WHERE {
                ?rootPerson a snvoc:Person .
                ?rootPerson snvoc:id "$personId"^^xsd:long .
<<<<<<< HEAD
                ?rootPerson snvoc:id ?rootId .
                ?post a snvoc:Post .
=======
	            ?post a snvoc:Post .
>>>>>>> 3e0f79f7
                ?post snvoc:hasCreator ?frCommonInner .
                ?frCommonInner snvoc:id ?frCommonInnerId .
                ?post snvoc:hasTag ?tag .
                ?rootPerson snvoc:hasInterest ?tag
            }
            GROUP BY ?frCommonInner ?frCommonInnerId
        }
        FILTER(?frCommonInnerId = ?frId)
    } .
<<<<<<< HEAD
=======
    OPTIONAL {
        {
            SELECT
                ?frUncommonInner
                ?frUncommonInnerId
                (COUNT(DISTINCT ?post) AS ?uncommonScore)
            WHERE {
                ?rootPerson a snvoc:Person .
                ?rootPerson snvoc:id "$personId"^^xsd:long .
	            ?post a snvoc:Post .
                ?post snvoc:hasCreator ?frUncommonInner .
                ?frUncommonInner snvoc:id ?frUncommonInnerId .
                FILTER NOT EXISTS 
                {
                    ?post snvoc:hasTag ?tag .
                    ?rootPerson snvoc:hasInterest ?tag
                }
            }
            GROUP BY ?frUncommonInner ?frUncommonInnerId
        }
        FILTER(?frUncommonInnerId = ?frId)
    }
>>>>>>> 3e0f79f7
    BIND( COALESCE(?commonScoreInner, 0) AS ?commonScore )
}
ORDER BY DESC(?similarity) ?frId
LIMIT 10<|MERGE_RESOLUTION|>--- conflicted
+++ resolved
@@ -38,11 +38,7 @@
     ?fr snvoc:birthday ?bday .
     ?fr snvoc:isLocatedIn ?based .
     ?based foaf:name ?locationName .
-<<<<<<< HEAD
     FILTER ( (MONTH(?bday) = ?month && DAY(?bday) >= 21) || (MONTH(?bday) = (?nextMonth) && DAY(?bday) < 22) ) .
-=======
-    FILTER ( (MONTH(?bday) = $month && DAY(?bday) >= 21) || (MONTH(?bday) = $nextMonth && DAY(?bday) < 22) ) .
->>>>>>> 3e0f79f7
     OPTIONAL {
         {
             SELECT
@@ -52,12 +48,7 @@
             WHERE {
                 ?rootPerson a snvoc:Person .
                 ?rootPerson snvoc:id "$personId"^^xsd:long .
-<<<<<<< HEAD
-                ?rootPerson snvoc:id ?rootId .
                 ?post a snvoc:Post .
-=======
-	            ?post a snvoc:Post .
->>>>>>> 3e0f79f7
                 ?post snvoc:hasCreator ?frCommonInner .
                 ?frCommonInner snvoc:id ?frCommonInnerId .
                 ?post snvoc:hasTag ?tag .
@@ -67,31 +58,6 @@
         }
         FILTER(?frCommonInnerId = ?frId)
     } .
-<<<<<<< HEAD
-=======
-    OPTIONAL {
-        {
-            SELECT
-                ?frUncommonInner
-                ?frUncommonInnerId
-                (COUNT(DISTINCT ?post) AS ?uncommonScore)
-            WHERE {
-                ?rootPerson a snvoc:Person .
-                ?rootPerson snvoc:id "$personId"^^xsd:long .
-	            ?post a snvoc:Post .
-                ?post snvoc:hasCreator ?frUncommonInner .
-                ?frUncommonInner snvoc:id ?frUncommonInnerId .
-                FILTER NOT EXISTS 
-                {
-                    ?post snvoc:hasTag ?tag .
-                    ?rootPerson snvoc:hasInterest ?tag
-                }
-            }
-            GROUP BY ?frUncommonInner ?frUncommonInnerId
-        }
-        FILTER(?frUncommonInnerId = ?frId)
-    }
->>>>>>> 3e0f79f7
     BIND( COALESCE(?commonScoreInner, 0) AS ?commonScore )
 }
 ORDER BY DESC(?similarity) ?frId
