package com.ldbc.impls.workloads.ldbc.snb;

import com.google.common.collect.ImmutableMap;
import com.ldbc.driver.DbException;
import com.ldbc.driver.workloads.ldbc.snb.bi.LdbcSnbBiQuery10TagPerson;
import com.ldbc.driver.workloads.ldbc.snb.bi.LdbcSnbBiQuery11UnrelatedReplies;
import com.ldbc.driver.workloads.ldbc.snb.bi.LdbcSnbBiQuery12TrendingPosts;
import com.ldbc.driver.workloads.ldbc.snb.bi.LdbcSnbBiQuery13PopularMonthlyTags;
import com.ldbc.driver.workloads.ldbc.snb.bi.LdbcSnbBiQuery14TopThreadInitiators;
import com.ldbc.driver.workloads.ldbc.snb.bi.LdbcSnbBiQuery15SocialNormals;
import com.ldbc.driver.workloads.ldbc.snb.bi.LdbcSnbBiQuery16ExpertsInSocialCircle;
import com.ldbc.driver.workloads.ldbc.snb.bi.LdbcSnbBiQuery17FriendshipTriangles;
import com.ldbc.driver.workloads.ldbc.snb.bi.LdbcSnbBiQuery18PersonPostCounts;
import com.ldbc.driver.workloads.ldbc.snb.bi.LdbcSnbBiQuery19StrangerInteraction;
import com.ldbc.driver.workloads.ldbc.snb.bi.LdbcSnbBiQuery1PostingSummary;
import com.ldbc.driver.workloads.ldbc.snb.bi.LdbcSnbBiQuery20HighLevelTopics;
import com.ldbc.driver.workloads.ldbc.snb.bi.LdbcSnbBiQuery21Zombies;
import com.ldbc.driver.workloads.ldbc.snb.bi.LdbcSnbBiQuery22InternationalDialog;
import com.ldbc.driver.workloads.ldbc.snb.bi.LdbcSnbBiQuery23HolidayDestinations;
import com.ldbc.driver.workloads.ldbc.snb.bi.LdbcSnbBiQuery24MessagesByTopic;
import com.ldbc.driver.workloads.ldbc.snb.bi.LdbcSnbBiQuery25WeightedPaths;
import com.ldbc.driver.workloads.ldbc.snb.bi.LdbcSnbBiQuery2TopTags;
import com.ldbc.driver.workloads.ldbc.snb.bi.LdbcSnbBiQuery3TagEvolution;
import com.ldbc.driver.workloads.ldbc.snb.bi.LdbcSnbBiQuery4PopularCountryTopics;
import com.ldbc.driver.workloads.ldbc.snb.bi.LdbcSnbBiQuery5TopCountryPosters;
import com.ldbc.driver.workloads.ldbc.snb.bi.LdbcSnbBiQuery6ActivePosters;
import com.ldbc.driver.workloads.ldbc.snb.bi.LdbcSnbBiQuery7AuthoritativeUsers;
import com.ldbc.driver.workloads.ldbc.snb.bi.LdbcSnbBiQuery8RelatedTopics;
import com.ldbc.driver.workloads.ldbc.snb.bi.LdbcSnbBiQuery9RelatedForums;
import com.ldbc.driver.workloads.ldbc.snb.interactive.LdbcQuery1;
import com.ldbc.driver.workloads.ldbc.snb.interactive.LdbcQuery10;
import com.ldbc.driver.workloads.ldbc.snb.interactive.LdbcQuery11;
import com.ldbc.driver.workloads.ldbc.snb.interactive.LdbcQuery12;
import com.ldbc.driver.workloads.ldbc.snb.interactive.LdbcQuery13;
import com.ldbc.driver.workloads.ldbc.snb.interactive.LdbcQuery14;
import com.ldbc.driver.workloads.ldbc.snb.interactive.LdbcQuery2;
import com.ldbc.driver.workloads.ldbc.snb.interactive.LdbcQuery3;
import com.ldbc.driver.workloads.ldbc.snb.interactive.LdbcQuery4;
import com.ldbc.driver.workloads.ldbc.snb.interactive.LdbcQuery5;
import com.ldbc.driver.workloads.ldbc.snb.interactive.LdbcQuery6;
import com.ldbc.driver.workloads.ldbc.snb.interactive.LdbcQuery7;
import com.ldbc.driver.workloads.ldbc.snb.interactive.LdbcQuery8;
import com.ldbc.driver.workloads.ldbc.snb.interactive.LdbcQuery9;
import com.ldbc.driver.workloads.ldbc.snb.interactive.LdbcShortQuery1PersonProfile;
import com.ldbc.driver.workloads.ldbc.snb.interactive.LdbcShortQuery2PersonPosts;
import com.ldbc.driver.workloads.ldbc.snb.interactive.LdbcShortQuery3PersonFriends;
import com.ldbc.driver.workloads.ldbc.snb.interactive.LdbcShortQuery4MessageContent;
import com.ldbc.driver.workloads.ldbc.snb.interactive.LdbcShortQuery5MessageCreator;
import com.ldbc.driver.workloads.ldbc.snb.interactive.LdbcShortQuery6MessageForum;
import com.ldbc.driver.workloads.ldbc.snb.interactive.LdbcShortQuery7MessageReplies;
import com.ldbc.driver.workloads.ldbc.snb.interactive.LdbcUpdate1AddPerson;
import com.ldbc.driver.workloads.ldbc.snb.interactive.LdbcUpdate2AddPostLike;
import com.ldbc.driver.workloads.ldbc.snb.interactive.LdbcUpdate3AddCommentLike;
import com.ldbc.driver.workloads.ldbc.snb.interactive.LdbcUpdate4AddForum;
import com.ldbc.driver.workloads.ldbc.snb.interactive.LdbcUpdate5AddForumMembership;
import com.ldbc.driver.workloads.ldbc.snb.interactive.LdbcUpdate6AddPost;
import com.ldbc.driver.workloads.ldbc.snb.interactive.LdbcUpdate7AddComment;
import com.ldbc.driver.workloads.ldbc.snb.interactive.LdbcUpdate8AddFriendship;
import com.ldbc.impls.workloads.ldbc.snb.converter.Converter;

import java.io.File;
import java.io.IOException;
import java.nio.file.Files;
import java.nio.file.Paths;
import java.util.ArrayList;
import java.util.HashMap;
import java.util.List;
import java.util.Map;

/**
 * Superclass of query stores.
 *
 * Note: we deliberately do not use the {@link com.ldbc.driver.Operation#parameterMap()} method, because
 *
 * <ol>
 *   <li>some formats necessitate to handle ids differently from simple longs</li>
 *   <li>we would like to avoid any costs for type checking (e.g. using instanceof for each value)</li>
 * </ol>
 */
public abstract class QueryStore {

    protected Converter getConverter() { return new Converter(); }

    protected String getParameterPrefix() { return "$"; }

    protected String getParameterPostfix() { return ""; }

    protected Map<QueryType, String> queries = new HashMap<>();

    protected String loadQueryFromFile(String path, String filename) throws DbException {
        final String filePath = path + File.separator + filename;
        try {
            return new String(Files.readAllBytes(Paths.get(filePath)));
        } catch (IOException e) {
            //throw new DbException("Could not load query: " + filePath);
            return "";
        }
    }

    protected String prepare(QueryType queryType, Map<String, String> parameterSubstitutions) {
        String querySpecification = queries.get(queryType);
        for (String parameter : parameterSubstitutions.keySet()) {
            querySpecification = querySpecification.replace(
                    getParameterPrefix() + parameter + getParameterPostfix(),
                    parameterSubstitutions.get(parameter)
            );
        }
        return querySpecification;
    }

    public enum QueryType {

        // interactive complex queries
        InteractiveComplexQuery1 ("interactive-complex-1" ),
        InteractiveComplexQuery2 ("interactive-complex-2" ),
        InteractiveComplexQuery3 ("interactive-complex-3" ),
        InteractiveComplexQuery4 ("interactive-complex-4" ),
        InteractiveComplexQuery5 ("interactive-complex-5" ),
        InteractiveComplexQuery6 ("interactive-complex-6" ),
        InteractiveComplexQuery7 ("interactive-complex-7" ),
        InteractiveComplexQuery8 ("interactive-complex-8" ),
        InteractiveComplexQuery9 ("interactive-complex-9" ),
        InteractiveComplexQuery10("interactive-complex-10"),
        InteractiveComplexQuery11("interactive-complex-11"),
        InteractiveComplexQuery12("interactive-complex-12"),
        InteractiveComplexQuery13("interactive-complex-13"),
        InteractiveComplexQuery14("interactive-complex-14"),

        // interactive short queries
        InteractiveShortQuery1("interactive-short-1"),
        InteractiveShortQuery2("interactive-short-2"),
        InteractiveShortQuery3("interactive-short-3"),
        InteractiveShortQuery4("interactive-short-4"),
        InteractiveShortQuery5("interactive-short-5"),
        InteractiveShortQuery6("interactive-short-6"),
        InteractiveShortQuery7("interactive-short-7"),

        // interactive updates (single queries)
        InteractiveUpdate1("interactive-update-1"),
        InteractiveUpdate2("interactive-update-2"),
        InteractiveUpdate3("interactive-update-3"),
        InteractiveUpdate4("interactive-update-4"),
        InteractiveUpdate5("interactive-update-5"),
        InteractiveUpdate6("interactive-update-6"),
        InteractiveUpdate7("interactive-update-7"),
        InteractiveUpdate8("interactive-update-8"),

        // interactive updates (additional queries for systems that perform them as multiple queries)
        InteractiveUpdate1AddPersonCompanies   ("interactive-update-1-add-person-companies"),
        InteractiveUpdate1AddPersonEmails      ("interactive-update-1-add-person-emails"),
        InteractiveUpdate1AddPersonLanguages   ("interactive-update-1-add-person-languages"),
        InteractiveUpdate1AddPersonTags        ("interactive-update-1-add-person-tags"),
        InteractiveUpdate1AddPersonUniversities("interactive-update-1-add-person-universities"),
        InteractiveUpdate4AddForumTags         ("interactive-update-4-add-forum-tags"),
        InteractiveUpdate6AddPostTags          ("interactive-update-6-add-post-tags"),
        InteractiveUpdate7AddCommentTags       ("interactive-update-7-add-comment-tags"),

        // BI
        BiQuery1 ("bi-1" ),
        BiQuery2 ("bi-2" ),
        BiQuery3 ("bi-3" ),
        BiQuery4 ("bi-4" ),
        BiQuery5 ("bi-5" ),
        BiQuery6 ("bi-6" ),
        BiQuery7 ("bi-7" ),
        BiQuery8 ("bi-8" ),
        BiQuery9 ("bi-9" ),
        BiQuery10("bi-10"),
        BiQuery11("bi-11"),
        BiQuery12("bi-12"),
        BiQuery13("bi-13"),
        BiQuery14("bi-14"),
        BiQuery15("bi-15"),
        BiQuery16("bi-16"),
        BiQuery17("bi-17"),
        BiQuery18("bi-18"),
        BiQuery19("bi-19"),
        BiQuery20("bi-20"),
        BiQuery21("bi-21"),
        BiQuery22("bi-22"),
        BiQuery23("bi-23"),
        BiQuery24("bi-24"),
        BiQuery25("bi-25"),
        ;

        private String name;

        QueryType(String name) {
            this.name = name;
        }

        public String getName() {
            return name;
        }
    }

    public QueryStore(String path, String postfix) throws DbException {
        for (QueryType queryType : QueryType.values()) {
            queries.put(queryType, loadQueryFromFile(path, queryType.getName() + postfix));
        }
    }

    // Interactive complex reads

    public String getQuery1(LdbcQuery1 operation) {
        return prepare(QueryType.InteractiveComplexQuery1, new ImmutableMap.Builder<String, String>()
<<<<<<< HEAD
                .put("Person", getConverter().convertId(operation.personId()))
                .put("Name", getConverter().convertString(operation.firstName()))
=======
                .put("personId", getConverter().convertId(operation.personId()))
                .put("firstName", getConverter().convertString(operation.firstName()))
>>>>>>> 019e9637
                .build());
    }

    public String getQuery2(LdbcQuery2 operation) {
        return prepare(QueryType.InteractiveComplexQuery2, new ImmutableMap.Builder<String, String>()
<<<<<<< HEAD
                .put("Person", getConverter().convertId(operation.personId()))
                .put("Date0", getConverter().convertDateTime(operation.maxDate()))
=======
                .put("personId", getConverter().convertId(operation.personId()))
                .put("maxDate", getConverter().convertDateTime(operation.maxDate()))
>>>>>>> 019e9637
                .build());
    }

    public String getQuery3(LdbcQuery3 operation) {
        return prepare(QueryType.InteractiveComplexQuery3, new ImmutableMap.Builder<String, String>()
<<<<<<< HEAD
                .put("Person", getConverter().convertId(operation.personId()))
                .put("Country1", getConverter().convertString(operation.countryXName()))
                .put("Country2", getConverter().convertString(operation.countryYName()))
                .put("Date0", getConverter().convertDateTime(operation.startDate()))
                .put("Duration", getConverter().convertInteger(operation.durationDays()))
=======
                .put("personId", getConverter().convertId(operation.personId()))
                .put("countryXName", getConverter().convertString(operation.countryXName()))
                .put("countryYName", getConverter().convertString(operation.countryYName()))
                .put("startDate", getConverter().convertDateTime(operation.startDate()))
                .put("durationDays", getConverter().convertInteger(operation.durationDays()))
>>>>>>> 019e9637
                .build());
    }

    public String getQuery4(LdbcQuery4 operation) {
        return prepare(QueryType.InteractiveComplexQuery4, new ImmutableMap.Builder<String, String>()
<<<<<<< HEAD
                .put("Person", getConverter().convertId(operation.personId()))
                .put("Date0", getConverter().convertDateTime(operation.startDate()))
                .put("Duration", getConverter().convertInteger(operation.durationDays()))
=======
                .put("personId", getConverter().convertId(operation.personId()))
                .put("startDate", getConverter().convertDateTime(operation.startDate()))
                .put("durationDays", getConverter().convertInteger(operation.durationDays()))
>>>>>>> 019e9637
                .build());
    }

    public String getQuery5(LdbcQuery5 operation) {
        return prepare(QueryType.InteractiveComplexQuery5, new ImmutableMap.Builder<String, String>()
<<<<<<< HEAD
                .put("Person", getConverter().convertId(operation.personId()))
                .put("Date0", getConverter().convertDateTime(operation.minDate()))
=======
                .put("personId", getConverter().convertId(operation.personId()))
                .put("minDate", getConverter().convertDateTime(operation.minDate()))
>>>>>>> 019e9637
                .build());
    }

    public String getQuery6(LdbcQuery6 operation) {
        return prepare(QueryType.InteractiveComplexQuery6, new ImmutableMap.Builder<String, String>()
<<<<<<< HEAD
                .put("Person", getConverter().convertId(operation.personId()))
                .put("Tag", getConverter().convertString(operation.tagName()))
=======
                .put("personId", getConverter().convertId(operation.personId()))
                .put("tagName", getConverter().convertString(operation.tagName()))
>>>>>>> 019e9637
                .build());
    }

    public String getQuery7(LdbcQuery7 operation) {
        return prepare(QueryType.InteractiveComplexQuery7, new ImmutableMap.Builder<String, String>()
<<<<<<< HEAD
                .put("Person", getConverter().convertId(operation.personId()))
=======
                .put("personId", getConverter().convertId(operation.personId()))
>>>>>>> 019e9637
                .build());
    }

    public String getQuery8(LdbcQuery8 operation) {
        return prepare(QueryType.InteractiveComplexQuery8, new ImmutableMap.Builder<String, String>()
<<<<<<< HEAD
                .put("Person", getConverter().convertId(operation.personId()))
=======
                .put("personId", getConverter().convertId(operation.personId()))
>>>>>>> 019e9637
                .build());
    }

    public String getQuery9(LdbcQuery9 operation) {
        return prepare(QueryType.InteractiveComplexQuery9, new ImmutableMap.Builder<String, String>()
<<<<<<< HEAD
                .put("Person", getConverter().convertId(operation.personId()))
                .put("Date0", getConverter().convertDateTime(operation.maxDate()))
=======
                .put("personId", getConverter().convertId(operation.personId()))
                .put("maxDate", getConverter().convertDateTime(operation.maxDate()))
>>>>>>> 019e9637
                .build());
    }

    public String getQuery10(LdbcQuery10 operation) {
        return prepare(QueryType.InteractiveComplexQuery10, new ImmutableMap.Builder<String, String>()
<<<<<<< HEAD
                .put("Person", getConverter().convertId(operation.personId()))
                .put("HS0", getConverter().convertInteger(operation.month()))
                .put("HS1", getConverter().convertInteger(operation.month() % 12 + 1))
=======
                .put("personId", getConverter().convertId(operation.personId()))
                .put("month", getConverter().convertInteger(operation.month()))
                .put("nextMonth", getConverter().convertInteger(operation.month() % 12 + 1))
>>>>>>> 019e9637
                .build());
    }

    public String getQuery11(LdbcQuery11 operation) {
        return prepare(QueryType.InteractiveComplexQuery11, new ImmutableMap.Builder<String, String>()
<<<<<<< HEAD
                .put("Person", getConverter().convertId(operation.personId()))
                .put("Date0", getConverter().convertInteger(operation.workFromYear()))
                .put("Country", getConverter().convertString(operation.countryName()))
=======
                .put("personId", getConverter().convertId(operation.personId()))
                .put("countryName", getConverter().convertString(operation.countryName()))
                .put("workFromYear", getConverter().convertInteger(operation.workFromYear()))
>>>>>>> 019e9637
                .build());
    }

    public String getQuery12(LdbcQuery12 operation) {
        return prepare(QueryType.InteractiveComplexQuery12, new ImmutableMap.Builder<String, String>()
<<<<<<< HEAD
                .put("Person", getConverter().convertId(operation.personId()))
                .put("TagType", getConverter().convertString(operation.tagClassName()))
=======
                .put("personId", getConverter().convertId(operation.personId()))
                .put("tagClassName", getConverter().convertString(operation.tagClassName()))
>>>>>>> 019e9637
                .build());
    }

    public String getQuery13(LdbcQuery13 operation) {
        return prepare(QueryType.InteractiveComplexQuery13, new ImmutableMap.Builder<String, String>()
<<<<<<< HEAD
                .put("Person1", getConverter().convertId(operation.person1Id()))
                .put("Person2", getConverter().convertId(operation.person2Id()))
=======
                .put("person1Id", getConverter().convertId(operation.person1Id()))
                .put("person2Id", getConverter().convertId(operation.person2Id()))
>>>>>>> 019e9637
                .build());
    }

    public String getQuery14(LdbcQuery14 operation) {
        return prepare(QueryType.InteractiveComplexQuery14, new ImmutableMap.Builder<String, String>()
<<<<<<< HEAD
                .put("Person1", getConverter().convertId(operation.person1Id()))
                .put("Person2", getConverter().convertId(operation.person2Id()))
=======
                .put("person1Id", getConverter().convertId(operation.person1Id()))
                .put("person2Id", getConverter().convertId(operation.person2Id()))
>>>>>>> 019e9637
                .build());
    }

    // Interactive short reads

    public String getShortQuery1PersonProfile(LdbcShortQuery1PersonProfile operation) {
        return prepare(
                QueryType.InteractiveShortQuery1,
                ImmutableMap.of(LdbcShortQuery1PersonProfile.PERSON_ID, getConverter().convertId(operation.personId()))
        );
    }

    public String getShortQuery2PersonPosts(LdbcShortQuery2PersonPosts operation) {
        return prepare(
                QueryType.InteractiveShortQuery2,
                ImmutableMap.of(LdbcShortQuery2PersonPosts.PERSON_ID, getConverter().convertId(operation.personId()))
        );
    }

    public String getShortQuery3PersonFriends(LdbcShortQuery3PersonFriends operation) {
        return prepare(
                QueryType.InteractiveShortQuery3,
                ImmutableMap.of(LdbcShortQuery3PersonFriends.PERSON_ID, getConverter().convertId(operation.personId()))
        );
    }

    public String getShortQuery4MessageContent(LdbcShortQuery4MessageContent operation) {
        return prepare(
                QueryType.InteractiveShortQuery4,
                ImmutableMap.of(LdbcShortQuery4MessageContent.MESSAGE_ID, getConverter().convertId(operation.messageId()))
        );
    }

    public String getShortQuery5MessageCreator(LdbcShortQuery5MessageCreator operation) {
        return prepare(
                QueryType.InteractiveShortQuery5,
                ImmutableMap.of(LdbcShortQuery5MessageCreator.MESSAGE_ID, getConverter().convertId(operation.messageId()))
        );
    }

    public String getShortQuery6MessageForum(LdbcShortQuery6MessageForum operation) {
        return prepare(
                QueryType.InteractiveShortQuery6,
                ImmutableMap.of(LdbcShortQuery6MessageForum.MESSAGE_ID, getConverter().convertId(operation.messageId()))
        );
    }

    public String getShortQuery7MessageReplies(LdbcShortQuery7MessageReplies operation) {
        return prepare(
                QueryType.InteractiveShortQuery7,
                ImmutableMap.of(LdbcShortQuery7MessageReplies.MESSAGE_ID, getConverter().convertId(operation.messageId()))
        );
    }

    // Interactive updates

    // Interactive updates, formulated as a single query each

    public String getUpdate1Single(LdbcUpdate1AddPerson operation) {
        return prepare(
                QueryType.InteractiveUpdate1,
                new ImmutableMap.Builder<String, String>()
                        .put(LdbcUpdate1AddPerson.PERSON_ID, getConverter().convertId(operation.personId()))
                        .put(LdbcUpdate1AddPerson.PERSON_FIRST_NAME, getConverter().convertString(operation.personFirstName()))
                        .put(LdbcUpdate1AddPerson.PERSON_LAST_NAME, getConverter().convertString(operation.personLastName()))
                        .put(LdbcUpdate1AddPerson.GENDER, getConverter().convertString(operation.gender()))
                        .put(LdbcUpdate1AddPerson.BIRTHDAY, getConverter().convertDateTime(operation.birthday()))
                        .put(LdbcUpdate1AddPerson.CREATION_DATE, getConverter().convertDateTime(operation.creationDate()))
                        .put(LdbcUpdate1AddPerson.LOCATION_IP, getConverter().convertString(operation.locationIp()))
                        .put(LdbcUpdate1AddPerson.BROWSER_USED, getConverter().convertString(operation.browserUsed()))
                        .put(LdbcUpdate1AddPerson.CITY_ID, getConverter().convertId(operation.cityId()))
                        .put(LdbcUpdate1AddPerson.WORK_AT, getConverter().convertOrganisations(operation.workAt()))
                        .put(LdbcUpdate1AddPerson.STUDY_AT, getConverter().convertOrganisations(operation.studyAt()))
                        .put(LdbcUpdate1AddPerson.EMAILS, getConverter().convertStringList(operation.emails()))
                        .put(LdbcUpdate1AddPerson.LANGUAGES, getConverter().convertStringList(operation.languages()))
                        .put(LdbcUpdate1AddPerson.TAG_IDS, getConverter().convertLongList(operation.tagIds()))
                        .build()
        );
    }

    public String getUpdate2(LdbcUpdate2AddPostLike operation) {
        return prepare(
                QueryType.InteractiveUpdate2,
                ImmutableMap.of(
                        LdbcUpdate2AddPostLike.PERSON_ID, getConverter().convertId(operation.personId()),
                        LdbcUpdate2AddPostLike.POST_ID, getConverter().convertId(operation.postId()),
                        LdbcUpdate2AddPostLike.CREATION_DATE, getConverter().convertDateTime(operation.creationDate())
                )
        );
    }

    public String getUpdate3(LdbcUpdate3AddCommentLike operation) {
        return prepare(
                QueryType.InteractiveUpdate3,
                ImmutableMap.of(
                        LdbcUpdate3AddCommentLike.PERSON_ID, getConverter().convertId(operation.personId()),
                        LdbcUpdate3AddCommentLike.COMMENT_ID, getConverter().convertId(operation.commentId()),
                        LdbcUpdate3AddCommentLike.CREATION_DATE, getConverter().convertDateTime(operation.creationDate())
                )
        );
    }

    public String getUpdate4Single(LdbcUpdate4AddForum operation) {
        return prepare(
                QueryType.InteractiveUpdate4,
                ImmutableMap.of(
                        LdbcUpdate4AddForum.FORUM_ID, getConverter().convertId(operation.forumId()),
                        LdbcUpdate4AddForum.FORUM_TITLE, getConverter().convertString(operation.forumTitle()),
                        LdbcUpdate4AddForum.CREATION_DATE, getConverter().convertDateTime(operation.creationDate()),
                        LdbcUpdate4AddForum.MODERATOR_PERSON_ID, getConverter().convertId(operation.moderatorPersonId()),
                        LdbcUpdate4AddForum.TAG_IDS, getConverter().convertLongList(operation.tagIds())
                )
        );
    }


    public String getUpdate5(LdbcUpdate5AddForumMembership operation) {
        return prepare(
                QueryType.InteractiveUpdate5,
                ImmutableMap.of(
                        LdbcUpdate5AddForumMembership.FORUM_ID, getConverter().convertId(operation.forumId()),
                        LdbcUpdate5AddForumMembership.PERSON_ID, getConverter().convertId(operation.personId()),
                        LdbcUpdate5AddForumMembership.JOIN_DATE, getConverter().convertDateTime(operation.joinDate())
                )
        );
    }

    public String getUpdate6Single(LdbcUpdate6AddPost operation) {
        return prepare(
                QueryType.InteractiveUpdate6,
                new ImmutableMap.Builder<String, String>()
                        .put(LdbcUpdate6AddPost.POST_ID, getConverter().convertId(operation.postId()))
                        .put(LdbcUpdate6AddPost.IMAGE_FILE, getConverter().convertString(operation.imageFile()))
                        .put(LdbcUpdate6AddPost.CREATION_DATE, getConverter().convertDateTime(operation.creationDate()))
                        .put(LdbcUpdate6AddPost.LOCATION_IP, getConverter().convertString(operation.locationIp()))
                        .put(LdbcUpdate6AddPost.BROWSER_USED, getConverter().convertString(operation.browserUsed()))
                        .put(LdbcUpdate6AddPost.LANGUAGE, getConverter().convertString(operation.language()))
                        .put(LdbcUpdate6AddPost.CONTENT, getConverter().convertString(operation.content()))
                        .put(LdbcUpdate6AddPost.LENGTH, getConverter().convertInteger(operation.length()))
                        .put(LdbcUpdate6AddPost.AUTHOR_PERSON_ID, getConverter().convertId(operation.authorPersonId()))
                        .put(LdbcUpdate6AddPost.FORUM_ID, getConverter().convertId(operation.forumId()))
                        .put(LdbcUpdate6AddPost.COUNTRY_ID, getConverter().convertId(operation.countryId()))
                        .put(LdbcUpdate6AddPost.TAG_IDS, getConverter().convertLongList(operation.tagIds()))
                        .build()
        );
    }

    public String getUpdate7Single(LdbcUpdate7AddComment operation) {
        return prepare(
                QueryType.InteractiveUpdate7,
                new ImmutableMap.Builder<String, String>()
                        .put(LdbcUpdate7AddComment.COMMENT_ID, getConverter().convertId(operation.commentId()))
                        .put(LdbcUpdate7AddComment.CREATION_DATE, getConverter().convertDateTime(operation.creationDate()))
                        .put(LdbcUpdate7AddComment.LOCATION_IP, getConverter().convertString(operation.locationIp()))
                        .put(LdbcUpdate7AddComment.BROWSER_USED, getConverter().convertString(operation.browserUsed()))
                        .put(LdbcUpdate7AddComment.CONTENT, getConverter().convertString(operation.content()))
                        .put(LdbcUpdate7AddComment.LENGTH, getConverter().convertInteger(operation.length()))
                        .put(LdbcUpdate7AddComment.AUTHOR_PERSON_ID, getConverter().convertId(operation.authorPersonId()))
                        .put(LdbcUpdate7AddComment.COUNTRY_ID, getConverter().convertId(operation.countryId()))
                        .put(LdbcUpdate7AddComment.REPLY_TO_POST_ID, getConverter().convertId(operation.replyToPostId()))
                        .put(LdbcUpdate7AddComment.REPLY_TO_COMMENT_ID, getConverter().convertId(operation.replyToCommentId()))
                        .put(LdbcUpdate7AddComment.TAG_IDS, getConverter().convertLongList(operation.tagIds()))
                        .build()
        );
    }

    public String getUpdate8(LdbcUpdate8AddFriendship operation) {
        return prepare(
                QueryType.InteractiveUpdate8,
                ImmutableMap.of(
                        LdbcUpdate8AddFriendship.PERSON1_ID, getConverter().convertId(operation.person1Id()),
                        LdbcUpdate8AddFriendship.PERSON2_ID, getConverter().convertId(operation.person2Id()),
                        LdbcUpdate8AddFriendship.CREATION_DATE, getConverter().convertDateTime(operation.creationDate())
                )
        );
    }

    // Interactive updates requiring multiple queries (for some systems)

    public List<String> getUpdate1Multiple(LdbcUpdate1AddPerson operation) {
        List<String> list = new ArrayList<>();
        list.add(prepare(
                QueryType.InteractiveUpdate1,
                new ImmutableMap.Builder<String, String>()
                        .put(LdbcUpdate1AddPerson.PERSON_ID, getConverter().convertId(operation.personId()))
                        .put(LdbcUpdate1AddPerson.PERSON_FIRST_NAME, getConverter().convertString(operation.personFirstName()))
                        .put(LdbcUpdate1AddPerson.PERSON_LAST_NAME, getConverter().convertString(operation.personLastName()))
                        .put(LdbcUpdate1AddPerson.GENDER, getConverter().convertString(operation.gender()))
                        .put(LdbcUpdate1AddPerson.BIRTHDAY, getConverter().convertDateTime(operation.birthday()))
                        .put(LdbcUpdate1AddPerson.CREATION_DATE, getConverter().convertDateTime(operation.creationDate()))
                        .put(LdbcUpdate1AddPerson.LOCATION_IP, getConverter().convertString(operation.locationIp()))
                        .put(LdbcUpdate1AddPerson.BROWSER_USED, getConverter().convertString(operation.browserUsed()))
                        .put(LdbcUpdate1AddPerson.CITY_ID, getConverter().convertId(operation.cityId()))
                        .build()
        ));

        for (LdbcUpdate1AddPerson.Organization organization : operation.workAt()) {
            list.add(prepare(
                    QueryType.InteractiveUpdate1AddPersonCompanies,
                    ImmutableMap.of(
                            LdbcUpdate1AddPerson.PERSON_ID, getConverter().convertId(operation.personId()),
                            "organizationId", getConverter().convertId(organization.organizationId()),
                            "worksFromYear", getConverter().convertInteger(organization.year())
                    )
            ));
        }
        for (String email : operation.emails()) {
            list.add(prepare(
                    QueryType.InteractiveUpdate1AddPersonEmails,
                    ImmutableMap.of(
                            LdbcUpdate1AddPerson.PERSON_ID, getConverter().convertId(operation.personId()),
                            "email", getConverter().convertString(email)
                    )
            ));
        }
        for (String language : operation.languages()) {
            list.add(prepare(
                    QueryType.InteractiveUpdate1AddPersonLanguages,
                    ImmutableMap.of(
                            LdbcUpdate1AddPerson.PERSON_ID, getConverter().convertId(operation.personId()),
                            "language", getConverter().convertString(language)
                    )
            ));
        }

        for (long tagId : operation.tagIds()) {
            list.add(prepare(
                    QueryType.InteractiveUpdate1AddPersonTags,
                    ImmutableMap.of(
                            LdbcUpdate1AddPerson.PERSON_ID, getConverter().convertId(operation.personId()),
                            "tagId", getConverter().convertId(tagId))
                    )
            );
        }
        for (LdbcUpdate1AddPerson.Organization organization : operation.studyAt()) {
            list.add(prepare(
                    QueryType.InteractiveUpdate1AddPersonUniversities,
                    ImmutableMap.of(
                            LdbcUpdate1AddPerson.PERSON_ID, getConverter().convertId(operation.personId()),
                            "organizationId", getConverter().convertId(organization.organizationId()),
                            "studiesFromYear", getConverter().convertInteger(organization.year())
                    )
            ));
        }
        return list;
    }

    public List<String> getUpdate4Multiple(LdbcUpdate4AddForum operation) {
        List<String> list = new ArrayList<>();
        list.add(prepare(
                QueryType.InteractiveUpdate4,
                ImmutableMap.of(
                        LdbcUpdate4AddForum.FORUM_ID, getConverter().convertId(operation.forumId()),
                        LdbcUpdate4AddForum.FORUM_TITLE, getConverter().convertString(operation.forumTitle()),
                        LdbcUpdate4AddForum.CREATION_DATE, getConverter().convertDateTime(operation.creationDate()),
                        LdbcUpdate4AddForum.MODERATOR_PERSON_ID, getConverter().convertId(operation.moderatorPersonId())
                )
        ));

        for (long tagId : operation.tagIds()) {
            list.add(prepare(
                    QueryType.InteractiveUpdate4AddForumTags,
                    ImmutableMap.of(
                            LdbcUpdate4AddForum.FORUM_ID, getConverter().convertId(operation.forumId()),
                            "tagId", getConverter().convertId(tagId))
                    )
            );
        }
        return list;
    }

    public List<String> getUpdate6Multiple(LdbcUpdate6AddPost operation) {
        List<String> list = new ArrayList<>();
        list.add(prepare(
                QueryType.InteractiveUpdate6,
                new ImmutableMap.Builder<String, String>()
                        .put(LdbcUpdate6AddPost.POST_ID, getConverter().convertId(operation.postId()))
                        .put(LdbcUpdate6AddPost.IMAGE_FILE, getConverter().convertString(operation.imageFile()))
                        .put(LdbcUpdate6AddPost.CREATION_DATE, getConverter().convertDateTime(operation.creationDate()))
                        .put(LdbcUpdate6AddPost.LOCATION_IP, getConverter().convertString(operation.locationIp()))
                        .put(LdbcUpdate6AddPost.BROWSER_USED, getConverter().convertString(operation.browserUsed()))
                        .put(LdbcUpdate6AddPost.LANGUAGE, getConverter().convertString(operation.language()))
                        .put(LdbcUpdate6AddPost.CONTENT, getConverter().convertString(operation.content()))
                        .put(LdbcUpdate6AddPost.LENGTH, getConverter().convertInteger(operation.length()))
                        .put(LdbcUpdate6AddPost.AUTHOR_PERSON_ID, getConverter().convertId(operation.authorPersonId()))
                        .put(LdbcUpdate6AddPost.FORUM_ID, getConverter().convertId(operation.forumId()))
                        .put(LdbcUpdate6AddPost.COUNTRY_ID, getConverter().convertId(operation.countryId()))
                        .build()
                )
        );
        for (long tagId : operation.tagIds()) {
            list.add(prepare(
                    QueryType.InteractiveUpdate6AddPostTags,
                    ImmutableMap.of(
                            LdbcUpdate6AddPost.POST_ID, getConverter().convertId(operation.postId()),
                            "tagId", getConverter().convertId(tagId))
                    )
            );
        }
        return list;
    }

    public List<String> getUpdate7Multiple(LdbcUpdate7AddComment operation) {
        List<String> list = new ArrayList<>();
        list.add(prepare(
                QueryType.InteractiveUpdate7,
                new ImmutableMap.Builder<String, String>()
                        .put(LdbcUpdate7AddComment.COMMENT_ID, getConverter().convertId(operation.commentId()))
                        .put(LdbcUpdate7AddComment.CREATION_DATE, getConverter().convertDateTime(operation.creationDate()))
                        .put(LdbcUpdate7AddComment.LOCATION_IP, getConverter().convertString(operation.locationIp()))
                        .put(LdbcUpdate7AddComment.BROWSER_USED, getConverter().convertString(operation.browserUsed()))
                        .put(LdbcUpdate7AddComment.CONTENT, getConverter().convertString(operation.content()))
                        .put(LdbcUpdate7AddComment.LENGTH, getConverter().convertInteger(operation.length()))
                        .put(LdbcUpdate7AddComment.AUTHOR_PERSON_ID, getConverter().convertId(operation.authorPersonId()))
                        .put(LdbcUpdate7AddComment.COUNTRY_ID, getConverter().convertId(operation.countryId()))
                        .put(LdbcUpdate7AddComment.REPLY_TO_POST_ID, getConverter().convertId(operation.replyToPostId()))
                        .put(LdbcUpdate7AddComment.REPLY_TO_COMMENT_ID, getConverter().convertId(operation.replyToCommentId()))
                        .build()
        ));
        for (long tagId : operation.tagIds()) {
            list.add(prepare(
                    QueryType.InteractiveUpdate7AddCommentTags,
                    ImmutableMap.of(
                            LdbcUpdate7AddComment.COMMENT_ID, getConverter().convertId(operation.commentId()),
                            "tagId", getConverter().convertId(tagId))
                    )
            );
        }
        return list;
    }

    // BI queries

    public String getQuery1(LdbcSnbBiQuery1PostingSummary operation) {
        return prepare(QueryType.BiQuery1, new ImmutableMap.Builder<String, String>()
                .put(LdbcSnbBiQuery1PostingSummary.DATE, getConverter().convertDateTime(operation.date()))
                .build());
    }

    public String getQuery2(LdbcSnbBiQuery2TopTags operation) {
        return prepare(QueryType.BiQuery2, new ImmutableMap.Builder<String, String>()
                .put(LdbcSnbBiQuery2TopTags.START_DATE, getConverter().convertDateTime(operation.startDate()))
                .put(LdbcSnbBiQuery2TopTags.END_DATE, getConverter().convertDateTime(operation.endDate()))
                .put(LdbcSnbBiQuery2TopTags.COUNTRY1, getConverter().convertString(operation.country1()))
                .put(LdbcSnbBiQuery2TopTags.COUNTRY2, getConverter().convertString(operation.country2()))
                .build());
    }

    public String getQuery3(LdbcSnbBiQuery3TagEvolution operation) {
        return prepare(QueryType.BiQuery3, new ImmutableMap.Builder<String, String>()
                .put(LdbcSnbBiQuery3TagEvolution.YEAR, getConverter().convertInteger(operation.year()))
                .put(LdbcSnbBiQuery3TagEvolution.MONTH, getConverter().convertInteger(operation.month()))
                .build());
    }

    public String getQuery4(LdbcSnbBiQuery4PopularCountryTopics operation) {
        return prepare(QueryType.BiQuery4, new ImmutableMap.Builder<String, String>()
                .put(LdbcSnbBiQuery4PopularCountryTopics.TAG_CLASS, getConverter().convertString(operation.tagClass()))
                .put(LdbcSnbBiQuery4PopularCountryTopics.COUNTRY, getConverter().convertString(operation.country()))
                .build());
    }

    public String getQuery5(LdbcSnbBiQuery5TopCountryPosters operation) {
        return prepare(QueryType.BiQuery5, new ImmutableMap.Builder<String, String>()
                .put(LdbcSnbBiQuery5TopCountryPosters.COUNTRY, getConverter().convertString(operation.country()))
                .build());
    }

    public String getQuery6(LdbcSnbBiQuery6ActivePosters operation) {
        return prepare(QueryType.BiQuery6, new ImmutableMap.Builder<String, String>()
                .put(LdbcSnbBiQuery6ActivePosters.TAG, getConverter().convertString(operation.tag()))
                .build());
    }

    public String getQuery7(LdbcSnbBiQuery7AuthoritativeUsers operation) {
        return prepare(QueryType.BiQuery7, new ImmutableMap.Builder<String, String>()
                .put(LdbcSnbBiQuery7AuthoritativeUsers.TAG, getConverter().convertString(operation.tag()))
                .build());
    }

    public String getQuery8(LdbcSnbBiQuery8RelatedTopics operation) {
        return prepare(QueryType.BiQuery8, new ImmutableMap.Builder<String, String>()
                .put(LdbcSnbBiQuery8RelatedTopics.TAG, getConverter().convertString(operation.tag()))
                .build());
    }

    public String getQuery9(LdbcSnbBiQuery9RelatedForums operation) {
        return prepare(QueryType.BiQuery9, new ImmutableMap.Builder<String, String>()
                .put(LdbcSnbBiQuery9RelatedForums.TAG_CLASS1, getConverter().convertString(operation.tagClass1()))
                .put(LdbcSnbBiQuery9RelatedForums.TAG_CLASS2, getConverter().convertString(operation.tagClass2()))
                .put(LdbcSnbBiQuery9RelatedForums.THRESHOLD, getConverter().convertInteger(operation.threshold()))
                .build());
    }

    public String getQuery10(LdbcSnbBiQuery10TagPerson operation) {
        return prepare(QueryType.BiQuery10, new ImmutableMap.Builder<String, String>()
                .put(LdbcSnbBiQuery10TagPerson.TAG, getConverter().convertString(operation.tag()))
                .put(LdbcSnbBiQuery10TagPerson.DATE, getConverter().convertDateTime(operation.date()))
                .build());
    }

    public String getQuery11(LdbcSnbBiQuery11UnrelatedReplies operation) {
        return prepare(QueryType.BiQuery11, new ImmutableMap.Builder<String, String>()
                .put(LdbcSnbBiQuery11UnrelatedReplies.COUNTRY, getConverter().convertString(operation.country()))
                .put(LdbcSnbBiQuery11UnrelatedReplies.BLACKLIST, getConverter().convertBlacklist(operation.blacklist()))
                .build());
    }

    public String getQuery12(LdbcSnbBiQuery12TrendingPosts operation) {
        return prepare(QueryType.BiQuery12, new ImmutableMap.Builder<String, String>()
                .put(LdbcSnbBiQuery12TrendingPosts.DATE, getConverter().convertDateTime(operation.date()))
                .put(LdbcSnbBiQuery12TrendingPosts.LIKE_THRESHOLD, getConverter().convertInteger(operation.likeThreshold()))
                .build());
    }

    public String getQuery13(LdbcSnbBiQuery13PopularMonthlyTags operation) {
        return prepare(QueryType.BiQuery13, new ImmutableMap.Builder<String, String>()
                .put(LdbcSnbBiQuery13PopularMonthlyTags.COUNTRY, getConverter().convertString(operation.country()))
                .build());
    }

    public String getQuery14(LdbcSnbBiQuery14TopThreadInitiators operation) {
        return prepare(QueryType.BiQuery14, new ImmutableMap.Builder<String, String>()
                .put(LdbcSnbBiQuery14TopThreadInitiators.START_DATE, getConverter().convertDateTime(operation.startDate()))
                .put(LdbcSnbBiQuery14TopThreadInitiators.END_DATE, getConverter().convertDateTime(operation.endDate()))
                .build());
    }

    public String getQuery15(LdbcSnbBiQuery15SocialNormals operation) {
        return prepare(QueryType.BiQuery15, new ImmutableMap.Builder<String, String>()
                .put(LdbcSnbBiQuery15SocialNormals.COUNTRY, getConverter().convertString(operation.country()))
                .build());
    }

    public String getQuery16(LdbcSnbBiQuery16ExpertsInSocialCircle operation) {
        return prepare(QueryType.BiQuery16, new ImmutableMap.Builder<String, String>()
                .put(LdbcSnbBiQuery16ExpertsInSocialCircle.PERSON_ID, getConverter().convertId(operation.personId()))
                .put(LdbcSnbBiQuery16ExpertsInSocialCircle.COUNTRY, getConverter().convertString(operation.country()))
                .put(LdbcSnbBiQuery16ExpertsInSocialCircle.TAG_CLASS, getConverter().convertString(operation.tagClass()))
                .put(LdbcSnbBiQuery16ExpertsInSocialCircle.MIN_PATH_DISTANCE, getConverter().convertInteger(operation.minPathDistance()))
                .put(LdbcSnbBiQuery16ExpertsInSocialCircle.MAX_PATH_DISTANCE, getConverter().convertInteger(operation.maxPathDistance()))
                .build());
    }

    public String getQuery17(LdbcSnbBiQuery17FriendshipTriangles operation) {
        return prepare(QueryType.BiQuery17, new ImmutableMap.Builder<String, String>()
                .put(LdbcSnbBiQuery17FriendshipTriangles.COUNTRY, getConverter().convertString(operation.country()))
                .build());
    }

    public String getQuery18(LdbcSnbBiQuery18PersonPostCounts operation) {
        return prepare(QueryType.BiQuery18, new ImmutableMap.Builder<String, String>()
                .put(LdbcSnbBiQuery18PersonPostCounts.DATE, getConverter().convertDateTime(operation.date()))
                .put(LdbcSnbBiQuery18PersonPostCounts.LENGTH_THRESHOLD, getConverter().convertInteger(operation.lengthThreshold()))
                .put(LdbcSnbBiQuery18PersonPostCounts.LANGUAGES, getConverter().convertStringList(operation.languages()))
                .build());
    }

    public String getQuery19(LdbcSnbBiQuery19StrangerInteraction operation) {
        return prepare(QueryType.BiQuery19, new ImmutableMap.Builder<String, String>()
                .put(LdbcSnbBiQuery19StrangerInteraction.DATE, getConverter().convertDate(operation.date()))
                .put(LdbcSnbBiQuery19StrangerInteraction.TAG_CLASS1, getConverter().convertString(operation.tagClass1()))
                .put(LdbcSnbBiQuery19StrangerInteraction.TAG_CLASS2, getConverter().convertString(operation.tagClass2()))
                .build());
    }

    public String getQuery20(LdbcSnbBiQuery20HighLevelTopics operation) {
        return prepare(QueryType.BiQuery20, new ImmutableMap.Builder<String, String>()
                .put(LdbcSnbBiQuery20HighLevelTopics.TAG_CLASSES, getConverter().convertStringList(operation.tagClasses()))
                .build());
    }

    public String getQuery21(LdbcSnbBiQuery21Zombies operation) {
        return prepare(QueryType.BiQuery21, new ImmutableMap.Builder<String, String>()
                .put(LdbcSnbBiQuery21Zombies.COUNTRY, getConverter().convertString(operation.country()))
                .put(LdbcSnbBiQuery21Zombies.END_DATE, getConverter().convertDateTime(operation.endDate()))
                .build());
    }

    public String getQuery22(LdbcSnbBiQuery22InternationalDialog operation) {
        return prepare(QueryType.BiQuery22, new ImmutableMap.Builder<String, String>()
                .put(LdbcSnbBiQuery22InternationalDialog.COUNTRY1, getConverter().convertString(operation.country1()))
                .put(LdbcSnbBiQuery22InternationalDialog.COUNTRY2, getConverter().convertString(operation.country2()))
                .build());
    }

    public String getQuery23(LdbcSnbBiQuery23HolidayDestinations operation) {
        return prepare(QueryType.BiQuery23, new ImmutableMap.Builder<String, String>()
                .put(LdbcSnbBiQuery23HolidayDestinations.COUNTRY, getConverter().convertString(operation.country()))
                .build());
    }

    public String getQuery24(LdbcSnbBiQuery24MessagesByTopic operation) {
        return prepare(QueryType.BiQuery24, new ImmutableMap.Builder<String, String>()
                .put(LdbcSnbBiQuery24MessagesByTopic.TAG_CLASS, getConverter().convertString(operation.tagClass()))
                .build());
    }

    public String getQuery25(LdbcSnbBiQuery25WeightedPaths operation) {
        return prepare(QueryType.BiQuery25, new ImmutableMap.Builder<String, String>()
                .put(LdbcSnbBiQuery25WeightedPaths.PERSON1_ID, getConverter().convertId(operation.person1Id()))
                .put(LdbcSnbBiQuery25WeightedPaths.PERSON2_ID, getConverter().convertId(operation.person2Id()))
                .put(LdbcSnbBiQuery25WeightedPaths.START_DATE, getConverter().convertDateTime(operation.startDate()))
                .put(LdbcSnbBiQuery25WeightedPaths.END_DATE, getConverter().convertDateTime(operation.endDate()))
                .build());
    }


}<|MERGE_RESOLUTION|>--- conflicted
+++ resolved
@@ -204,177 +204,103 @@
 
     public String getQuery1(LdbcQuery1 operation) {
         return prepare(QueryType.InteractiveComplexQuery1, new ImmutableMap.Builder<String, String>()
-<<<<<<< HEAD
-                .put("Person", getConverter().convertId(operation.personId()))
-                .put("Name", getConverter().convertString(operation.firstName()))
-=======
                 .put("personId", getConverter().convertId(operation.personId()))
                 .put("firstName", getConverter().convertString(operation.firstName()))
->>>>>>> 019e9637
                 .build());
     }
 
     public String getQuery2(LdbcQuery2 operation) {
         return prepare(QueryType.InteractiveComplexQuery2, new ImmutableMap.Builder<String, String>()
-<<<<<<< HEAD
-                .put("Person", getConverter().convertId(operation.personId()))
-                .put("Date0", getConverter().convertDateTime(operation.maxDate()))
-=======
                 .put("personId", getConverter().convertId(operation.personId()))
                 .put("maxDate", getConverter().convertDateTime(operation.maxDate()))
->>>>>>> 019e9637
                 .build());
     }
 
     public String getQuery3(LdbcQuery3 operation) {
         return prepare(QueryType.InteractiveComplexQuery3, new ImmutableMap.Builder<String, String>()
-<<<<<<< HEAD
-                .put("Person", getConverter().convertId(operation.personId()))
-                .put("Country1", getConverter().convertString(operation.countryXName()))
-                .put("Country2", getConverter().convertString(operation.countryYName()))
-                .put("Date0", getConverter().convertDateTime(operation.startDate()))
-                .put("Duration", getConverter().convertInteger(operation.durationDays()))
-=======
                 .put("personId", getConverter().convertId(operation.personId()))
                 .put("countryXName", getConverter().convertString(operation.countryXName()))
                 .put("countryYName", getConverter().convertString(operation.countryYName()))
                 .put("startDate", getConverter().convertDateTime(operation.startDate()))
                 .put("durationDays", getConverter().convertInteger(operation.durationDays()))
->>>>>>> 019e9637
                 .build());
     }
 
     public String getQuery4(LdbcQuery4 operation) {
         return prepare(QueryType.InteractiveComplexQuery4, new ImmutableMap.Builder<String, String>()
-<<<<<<< HEAD
-                .put("Person", getConverter().convertId(operation.personId()))
-                .put("Date0", getConverter().convertDateTime(operation.startDate()))
-                .put("Duration", getConverter().convertInteger(operation.durationDays()))
-=======
                 .put("personId", getConverter().convertId(operation.personId()))
                 .put("startDate", getConverter().convertDateTime(operation.startDate()))
                 .put("durationDays", getConverter().convertInteger(operation.durationDays()))
->>>>>>> 019e9637
                 .build());
     }
 
     public String getQuery5(LdbcQuery5 operation) {
         return prepare(QueryType.InteractiveComplexQuery5, new ImmutableMap.Builder<String, String>()
-<<<<<<< HEAD
-                .put("Person", getConverter().convertId(operation.personId()))
-                .put("Date0", getConverter().convertDateTime(operation.minDate()))
-=======
                 .put("personId", getConverter().convertId(operation.personId()))
                 .put("minDate", getConverter().convertDateTime(operation.minDate()))
->>>>>>> 019e9637
                 .build());
     }
 
     public String getQuery6(LdbcQuery6 operation) {
         return prepare(QueryType.InteractiveComplexQuery6, new ImmutableMap.Builder<String, String>()
-<<<<<<< HEAD
-                .put("Person", getConverter().convertId(operation.personId()))
-                .put("Tag", getConverter().convertString(operation.tagName()))
-=======
                 .put("personId", getConverter().convertId(operation.personId()))
                 .put("tagName", getConverter().convertString(operation.tagName()))
->>>>>>> 019e9637
                 .build());
     }
 
     public String getQuery7(LdbcQuery7 operation) {
         return prepare(QueryType.InteractiveComplexQuery7, new ImmutableMap.Builder<String, String>()
-<<<<<<< HEAD
-                .put("Person", getConverter().convertId(operation.personId()))
-=======
-                .put("personId", getConverter().convertId(operation.personId()))
->>>>>>> 019e9637
+                .put("personId", getConverter().convertId(operation.personId()))
                 .build());
     }
 
     public String getQuery8(LdbcQuery8 operation) {
         return prepare(QueryType.InteractiveComplexQuery8, new ImmutableMap.Builder<String, String>()
-<<<<<<< HEAD
-                .put("Person", getConverter().convertId(operation.personId()))
-=======
-                .put("personId", getConverter().convertId(operation.personId()))
->>>>>>> 019e9637
+                .put("personId", getConverter().convertId(operation.personId()))
                 .build());
     }
 
     public String getQuery9(LdbcQuery9 operation) {
         return prepare(QueryType.InteractiveComplexQuery9, new ImmutableMap.Builder<String, String>()
-<<<<<<< HEAD
-                .put("Person", getConverter().convertId(operation.personId()))
-                .put("Date0", getConverter().convertDateTime(operation.maxDate()))
-=======
                 .put("personId", getConverter().convertId(operation.personId()))
                 .put("maxDate", getConverter().convertDateTime(operation.maxDate()))
->>>>>>> 019e9637
                 .build());
     }
 
     public String getQuery10(LdbcQuery10 operation) {
         return prepare(QueryType.InteractiveComplexQuery10, new ImmutableMap.Builder<String, String>()
-<<<<<<< HEAD
-                .put("Person", getConverter().convertId(operation.personId()))
-                .put("HS0", getConverter().convertInteger(operation.month()))
-                .put("HS1", getConverter().convertInteger(operation.month() % 12 + 1))
-=======
                 .put("personId", getConverter().convertId(operation.personId()))
                 .put("month", getConverter().convertInteger(operation.month()))
                 .put("nextMonth", getConverter().convertInteger(operation.month() % 12 + 1))
->>>>>>> 019e9637
                 .build());
     }
 
     public String getQuery11(LdbcQuery11 operation) {
         return prepare(QueryType.InteractiveComplexQuery11, new ImmutableMap.Builder<String, String>()
-<<<<<<< HEAD
-                .put("Person", getConverter().convertId(operation.personId()))
-                .put("Date0", getConverter().convertInteger(operation.workFromYear()))
-                .put("Country", getConverter().convertString(operation.countryName()))
-=======
                 .put("personId", getConverter().convertId(operation.personId()))
                 .put("countryName", getConverter().convertString(operation.countryName()))
                 .put("workFromYear", getConverter().convertInteger(operation.workFromYear()))
->>>>>>> 019e9637
                 .build());
     }
 
     public String getQuery12(LdbcQuery12 operation) {
         return prepare(QueryType.InteractiveComplexQuery12, new ImmutableMap.Builder<String, String>()
-<<<<<<< HEAD
-                .put("Person", getConverter().convertId(operation.personId()))
-                .put("TagType", getConverter().convertString(operation.tagClassName()))
-=======
                 .put("personId", getConverter().convertId(operation.personId()))
                 .put("tagClassName", getConverter().convertString(operation.tagClassName()))
->>>>>>> 019e9637
                 .build());
     }
 
     public String getQuery13(LdbcQuery13 operation) {
         return prepare(QueryType.InteractiveComplexQuery13, new ImmutableMap.Builder<String, String>()
-<<<<<<< HEAD
-                .put("Person1", getConverter().convertId(operation.person1Id()))
-                .put("Person2", getConverter().convertId(operation.person2Id()))
-=======
                 .put("person1Id", getConverter().convertId(operation.person1Id()))
                 .put("person2Id", getConverter().convertId(operation.person2Id()))
->>>>>>> 019e9637
                 .build());
     }
 
     public String getQuery14(LdbcQuery14 operation) {
         return prepare(QueryType.InteractiveComplexQuery14, new ImmutableMap.Builder<String, String>()
-<<<<<<< HEAD
-                .put("Person1", getConverter().convertId(operation.person1Id()))
-                .put("Person2", getConverter().convertId(operation.person2Id()))
-=======
                 .put("person1Id", getConverter().convertId(operation.person1Id()))
                 .put("person2Id", getConverter().convertId(operation.person2Id()))
->>>>>>> 019e9637
                 .build());
     }
 
